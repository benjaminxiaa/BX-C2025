package frc.robot;

import com.ctre.phoenix6.signals.InvertedValue;

import edu.wpi.first.math.util.Units;
import edu.wpi.first.wpilibj.smartdashboard.Field2d;

public class RobotMap 
{

    // Global Robot Constants
    public static final double MAX_VOLTAGE = 12;
    public static final double ROBOT_LOOP = 0.02;
    public static final String CAN_CHAIN = "rio";
    

    public static final class OI 
    {
        public static final double JOYSTICK_DEADBAND = 0.15;
        public static final double TRIGGER_DEADBAND = 0.1;
      
        public static final int DRIVER_ID = 0;
        public static final int OPERATOR_ID = 1;
    }

    public static final class PID 
    {
        public static final int PID_PRIMARY = 0;
        public static final int PID_AUXILIARY = 1;
      
        public static final int SLOT_INDEX = 0;
    }

<<<<<<< HEAD
    public static final class Field {
        // field dimensions in meters
        public static final double FIELD_LENGTH = 17.55;
        public static final double FIELD_WIDTH = 8.05;
        public static final Field2d FIELD = new Field2d();
    }

    public static final class SwerveModule {
=======
    public static final class SwerveModule 
    {
>>>>>>> fa1f123d
        // id of translation motors
        // FL, FR, BL, BR
        public static final int[] TRANSLATION_IDS = {13, 3, 9, 6};

        // translation motors inverted
        public static final InvertedValue[] TRANSLATION_INVERTS = new InvertedValue[]{InvertedValue.CounterClockwise_Positive, InvertedValue.CounterClockwise_Positive, InvertedValue.CounterClockwise_Positive, InvertedValue.CounterClockwise_Positive};

        // ids for rotation motors
        public static final int[] ROTATION_IDS = {11, 1, 8, 4};

        // rotation motors inverted
        public static final InvertedValue[] ROTATION_INVERTS = {InvertedValue.Clockwise_Positive, InvertedValue.Clockwise_Positive, InvertedValue.Clockwise_Positive, InvertedValue.Clockwise_Positive};

        // cancoder ids
        public static final int[] CAN_CODER_ID = {12, 2, 10, 5};

        // offsets of cancoders of each swerve module (in rotations)
        public static final double[] CAN_CODER_OFFSETS = new double[]{-0.128906, 0.225098, 0.363037, -0.321289};
        // current limit constants for translation motors
        public static final double TRANS_LOWER_CURRENT_LIMIT = 40;
        public static final double TRANS_CURRENT_LIMIT = 60;
        public static final double TRANS_LOWER_LIMIT_TIME= 0.1;

        // current limit constants for rotation motors
        public static final double ROT_LOWER_CURRENT_LIMIT = 25;
        public static final double ROT_CURRENT_LIMIT = 40;
        public static final double ROT_LOWER_LIMIT_TIME = 0.1;

        // gear ratios
        public static final double TRANSLATION_GEAR_RATIO = 6.12;
        public static final double ROTATION_GEAR_RATIO = 150.0 / 7.0; 
        // diameter of the wheel
        public static final double WHEEL_DIAMETER = Units.inchesToMeters(4.0); // meters

        // conversions from rotations -- NO GEAR RATIOS!!!
        public static final double TRANS_ROT_TO_METERS = WHEEL_DIAMETER * Math.PI; // rotations to meters
        public static final double ROT_ROT_TO_ANGLE = 360.0; // rotations to degrees

        // rotation kP
        public static final double ROTATION_kP = 40; //50; // TODO
        public static final double ROTATION_kI = 0;
        public static final double ROTATION_kD = 0;

        // Translation FF Values
        public static final double TRANSLATION_kS = 0.13561; // TODO
        public static final double TRANSLATION_kV = 1.9051; // TODO
        public static final double TRANSLATION_kA = 1.5737; // TODO

        // pid
        public static final double TRANSLATION_kP = 1.7; //1.7; // TODO
        public static final double TRANSLATION_kI = 0.5; //0.5; // TODO
        public static final double TRANSLATION_kD = 0.0; //0.00;  // TODO
    }

    public static final class Drivetrain 
    {
        // Pigeon ID
        public static final int PIGEON_ID = 1;

        public static final double PIGEON_kP = 0.003; // TODO

        public static final double MIN_OUTPUT = 0.1;
        
        // Robot Dimensions
        public static final double ROBOT_LENGTH = Units.inchesToMeters(30);
        public static final double ROBOT_WIDTH = Units.inchesToMeters(28);

        public static final double MAX_DRIVING_SPEED = 5.0; // m/s //TODO
        public static final double MAX_ACCELERATION = 8.5;
        public static final double MAX_ANGLE_VELOCITY = Math.PI;
        public static final double MAX_ANGLE_ACCELERATION = MAX_ANGLE_VELOCITY / 2.0;

    }

	public static final class Elevator 
    {
		public static final double MAX_ERROR = 1; // TODO rotations
												
		public static final double kP = 0.13; // TODO
        public static final double kI = 0; // TODO
        public static final double kD = 0; // TODO

		public static final double kG = 0.09; // TODO

        public static final InvertedValue MASTER_INVERTED = InvertedValue.Clockwise_Positive; // TODO
        public static final InvertedValue FOLLOWER_INVERTED = InvertedValue.Clockwise_Positive; // TODO

        public static final int MASTER_ID = 0; // TODO
        public static final int FOLLOWER_ID = 0; // TODO
        public static final int LIMIT_SWITCH_ID = 0; // TODO

        public static final double STATOR_CURRENT_LIMIT = 0; // TODO A
        public static final double FORWARD_SOFT_LIMIT = 0; // TODO rotations
        public static final double REVERSE_SOFT_LIMIT = 0; // TODO rotations

        public static final double FAR_EXTENDED_DISTANCE = 0; // TODO rotations

    }
    
    public static final class EndEffector
    {
        public static final int ID = 0; // TODO
        public static final InvertedValue INVERTED = InvertedValue.Clockwise_Positive; // TODO
        public static final int FORWARD_LIMIT_SWITCH_ID = 0; // TODO
        public static final int BACKWARD_LIMIT_SWITCH_ID = 0; // TODO
        public static final double ROT_TO_METERS = 0; // TODO

        public static final double kP = 0; // TODO
        public static final double kI = 0; // TODO
        public static final double kD = 0; // TODO

        public static final double STATOR_CURRENT_LIMIT = 0; // TODO A
        public static final double FORWARD_SOFT_LIMIT = 0; // TODO rotations
        public static final double REVERSE_SOFT_LIMIT = 0; // TODO rotations

        public static final double ROLLER_SPEED = 0; // TODO meters / second
    }
}<|MERGE_RESOLUTION|>--- conflicted
+++ resolved
@@ -31,7 +31,6 @@
         public static final int SLOT_INDEX = 0;
     }
 
-<<<<<<< HEAD
     public static final class Field {
         // field dimensions in meters
         public static final double FIELD_LENGTH = 17.55;
@@ -39,11 +38,8 @@
         public static final Field2d FIELD = new Field2d();
     }
 
-    public static final class SwerveModule {
-=======
     public static final class SwerveModule 
     {
->>>>>>> fa1f123d
         // id of translation motors
         // FL, FR, BL, BR
         public static final int[] TRANSLATION_IDS = {13, 3, 9, 6};
